#!/usr/bin/env python


# ----------------------------------------------------------------------------
# Copyright (c) 2016--, tax-credit development team.
#
# Distributed under the terms of the Modified BSD License.
#
# The full license is in the file COPYING.txt, distributed with this software.
# ----------------------------------------------------------------------------

from os.path import join, exists, split, sep, expandvars, basename, splitext
from os import makedirs, remove, system
from glob import glob
from itertools import product
from shutil import rmtree, move
from random import sample
from biom import load_table
from biom.cli.util import write_biom_table
from biom.parse import MetadataMap
from skbio.alignment import local_pairwise_align_ssw
from skbio import io, DNA
from time import time
import pandas as pd
from collections import Counter
from tax_credit.taxa_manipulator import (import_taxonomy_to_dict,
                                         export_list_to_file,
                                         extract_rownames,
                                         filter_sequences,
                                         extract_fasta_ids,
                                         string_search,
                                         trim_taxonomy_strings,
                                         unique_lines,
                                         branching_taxa,
                                         stratify_taxonomy_subsets,
                                         extract_taxa_names)
from scipy.stats import kruskal, linregress
from statsmodels.sandbox.stats.multicomp import multipletests
import numpy as np


def gen_param_sweep(data_dir, results_dir, reference_dbs,
                    dataset_reference_combinations,
                    method_parameters_combinations,
<<<<<<< HEAD
                    output_name='rep_set_tax_assignments.txt'):
=======
                    command_template=None, infile='rep_set.fna',
                    output_name='rep_set_tax_assignments.txt', force=False):
>>>>>>> 0c047d0c
    '''Create list of commands from input dictionaries of method_parameter and
    dataset_reference_combinations
    '''
    for dataset, reference in dataset_reference_combinations:
        input_dir = join(data_dir, dataset)
        reference_seqs, reference_tax = reference_dbs[reference]
        for method, parameters in method_parameters_combinations.items():
            parameter_ids = sorted(parameters.keys())
            for parameter_combination in product(*[parameters[id_]\
                                                 for id_ in parameter_ids]):
                parameter_comb_id = ':'.join(map(str, parameter_combination))
                parameter_output_dir = join(results_dir, dataset, reference,
                                            method, parameter_comb_id)
<<<<<<< HEAD
                if not exists(join(parameter_output_dir, output_name)):
                    params = dict(zip(parameter_ids, parameter_combination))
                    yield (parameter_output_dir, input_dir, reference_seqs,
                           reference_tax, method, params)


def parameter_sweep(data_dir, results_dir, reference_dbs,
                    dataset_reference_combinations,
                    method_parameters_combinations,
                    command_template="mkdir -p {0} ; assign_taxonomy.py -v -i "
                                     "{1} -o {0} -r {2} -t {3} -m {4} {5} "
                                     "--rdp_max_memory 16000",
                    infile='rep_set.fna',
                    output_name='rep_set_tax_assignments.txt'):
    '''Create list of commands from input dictionaries of method_parameter and
    dataset_reference_combinations
    '''
    sweep = gen_param_sweep(data_dir, results_dir, reference_dbs,
                            dataset_reference_combinations,
                            method_parameters_combinations, in_file,
                            output_name)
    commands = []
    for assignment in sweep:
        (parameter_output_dir, input_dir, reference_seqs, reference_tax,
         method, params) = assignment
        query_seqs = join(input_dir, infile)
        parameter_str = ' '.join(['--%s %s' % e for e in params.items()])
        command = command_template.format(parameter_output_dir, query_seqs,
                                          reference_seqs, reference_tax,
                                          method, parameter_str)
        commands.append(command)
=======
                if not exists(join(parameter_output_dir, output_name))\
                  or force is True:
                    parameter_str = ' '.join(['--%s %s' % e for e in zip(\
                                        parameter_ids, parameter_combination)])
                    command = command_template.format(parameter_output_dir,
                                                      query_seqs,
                                                      reference_seqs,
                                                      reference_tax, method,
                                                      parameter_str)
                    commands.append(command)
>>>>>>> 0c047d0c
    return commands


def add_metadata_to_biom_table(biom_input_fp, taxonomy_map_fp, biom_output_fp):
    '''Load biom, add metadata, write to new table'''
    newbiom = load_table(biom_input_fp)
    metadata = MetadataMap.from_file(taxonomy_map_fp,
                                     header=['Sample ID', 'taxonomy', 'c'])
    newbiom.add_metadata(metadata, 'observation')
    write_biom_table(newbiom, 'json', biom_output_fp)


def generate_per_method_biom_tables(taxonomy_glob, data_dir,
                                    biom_input_fn='feature_table.biom',
                                    biom_output_fn='table.biom'):
    '''Create biom tables from glob of taxonomy assignment results'''
    taxonomy_map_fps = glob(expandvars(taxonomy_glob))
    for taxonomy_map_fp in taxonomy_map_fps:
        dataset_id = taxonomy_map_fp.split(sep)[-5]
        biom_input_fp = join(data_dir, dataset_id, biom_input_fn)
        output_dir = split(taxonomy_map_fp)[0]
        biom_output_fp = join(output_dir, biom_output_fn)
        if exists(biom_output_fp):
            remove(biom_output_fp)
        add_metadata_to_biom_table(biom_input_fp, taxonomy_map_fp,
                                   biom_output_fp)


def move_results_to_repository(method_dirs, precomputed_results_dir):
    '''Move new taxonomy assignment results to git repository'''
    for method_dir in method_dirs:
        f = method_dir.split(sep)
        dataset_id, db_id, method_id, param_id = f[-4], f[-3], f[-2], f[-1]

        new_location = join(precomputed_results_dir, dataset_id, db_id,
                            method_id, param_id)
        if exists(new_location):
            rmtree(new_location)
        move(method_dir, new_location)


def clean_database(taxa_in, seqs_in, db_dir,
                   junk='__;|__$|_sp_|unknown|unidentified'):

    '''Remove ambiguous and empty taxonomies from reference seqs/taxonomy.

    taxa_in: path
        File containing taxonomy strings in tab-separated format:
        <SequenceID>    <taxonomy string>

    seqs_in: path
        File containing sequences corresponding to taxa_in, in fasta format.

    db_dir: dir path
        Output directory.

    junk: str
        '|'-separated list of search terms. Taxonomies containing these terms
        will be removed from the database.
    '''

    clean_taxa = join(db_dir,
                      '{0}_clean.tsv'.format(basename(splitext(taxa_in)[0])))
    clean_fasta = join(db_dir,
                      '{0}_clean.fasta'.format(basename(splitext(seqs_in)[0])))

    # Remove empty taxa from ref taxonomy
    taxa = string_search(taxa_in, junk, discard=True)
    # Remove brackets (and other special characters causing problems)
    clean_list = [line.translate(str.maketrans('', '', '[]()'))\
                  for line in taxa]
    export_list_to_file(clean_list, clean_taxa)
    # Remove corresponding seqs from ref fasta
    filter_sequences(seqs_in, clean_fasta, clean_taxa, keep=True)

    return clean_taxa, clean_fasta


def find_primer_site(query_seq, target_seq):
    '''Align primer to target DNA using striped Smith-Waterman, return site'''
    # Increase gap extend penalty to avoid large gaps, short alignments
    # try:
    aln, score, start_end_positions = local_pairwise_align_ssw(query_seq,
                                        target_seq, gap_extend_penalty=10)
    # except IndexError:
    #    continue
    return start_end_positions


def extract_amplicons(seqs_in, amplicons_out, reads_out, fwd_primer,
                      rev_primer, read_length, min_read_length=80):
    '''Generate artificial amplicons and reads from a set of fasta sequences'''

    with open(amplicons_out, 'w') as amplicons:
        with open(reads_out, 'w') as reads:
            for seq in io.read(seqs_in, format='fasta'):
                # Align forward and reverse primers onto input sequence
                seq_DNA = DNA(seq, lowercase=True)
                fwd_primer_start = find_primer_site(fwd_primer, seq_DNA)[1][0]
                rev_primer_end = find_primer_site(rev_primer, seq_DNA)[1][1]
                # Trim seq to amplicon
                amplicon = seq[fwd_primer_start:rev_primer_end]
                if len(amplicon) != 0:
                    amplicon.write(amplicons)
                # Trim amplicon to sequence read length
                read = amplicon[0:read_length]
                if len(read) >= min_read_length:
                    read.write(reads)


def seq_count(infile):
    '''Count sequences in fasta file'''
    with open(infile, "r") as f:
        count = sum(1 for line in f) / 2
    return count


def generate_simulated_datasets(dataframe, data_dir, read_length, iterations):
    '''From a dataframe of sequence reference databases, build training/test
    sets of "novel taxa" queries, taxonomies, and reference seqs/taxonomies.

    dataframe = pandas dataframe
    '''
    for index, data in dataframe.iterrows():
        db_dir = join(data_dir, 'ref_dbs', data['Reference id'])
        if not exists(db_dir):
            makedirs(db_dir)

        # Clean taxonomy/sequences, to remove empty/ambiguous taxonomies
        clean_fasta = join(db_dir, '{0}_clean.fasta'.format(basename(splitext(\
                                             data['Reference file path'])[0])))
        if not exists(clean_fasta):
            clean_taxa, clean_fasta = clean_database(data['Reference tax path'],
                                                    data['Reference file path'],
                                                    db_dir)

        # Trim reference sequences to amplicon target
        primer_pair = '{0}-{1}'.format(data['Fwd primer id'],
                                       data['Rev primer id'])
        base, ext = splitext(clean_fasta)
        amplicons_fp = join(db_dir, '{0}_{1}{2}'.format(base, primer_pair, ext))
        simulated_reads_fp = join(db_dir, '{0}_{1}_trim{2}{3}'.format(base,
                                                               primer_pair,
                                                               read_length,
                                                               ext))

        #amplicons_fp = join(db_dir, "simulated_amplicons.fna")
        #simulated_reads_fp = join(db_dir, "simulated_reads.fna")
        if not exists(simulated_reads_fp):
            extract_amplicons(clean_fasta, amplicons_fp, simulated_reads_fp,
                          DNA(data['Fwd primer']), DNA(data['Rev primer']),
                          read_length, min_read_length=80)
        else:
            print('simulated reads and amplicons exist: skipping extraction')

        # Filter taxonomy strings to match read sequences
        valid_taxa = '^' + '$|^'.join(list(extract_fasta_ids(\
                                            simulated_reads_fp))) + '$'
        read_taxa = string_search(clean_taxa, valid_taxa, discard = False,
                                  field=slice(0, 1), delim='\t')

        # Print sequence counts to see how many seqs were filtered
        print(index, 'Sequence Counts')
        print('Raw Fasta:           ', seq_count(data['Reference file path']))
        print('Clean Fasta:         ', seq_count(clean_fasta))
        print('Simulated Amplicons: ', seq_count(amplicons_fp))
        print('Simulated Reads:     ', seq_count(simulated_reads_fp))

        # Generate novel query and reference seqs/taxa pairs
        novel_dir = join(data_dir, 'novel-taxa-simulations')
        generate_novel_sequence_sets(read_taxa, simulated_reads_fp, index,
                                     iterations, novel_dir)

        # Generate simulated community query and reference seqs/taxa pairs
        simulated_dir = join(data_dir, 'simulated-community')
        generate_simulated_communities(read_taxa, simulated_reads_fp, index,
                                     iterations, simulated_dir)


def generate_novel_sequence_sets(read_taxa, simulated_reads_fp, index,
                                 iterations, data_dir):
    '''Generate paired query/reference fastas and taxonomies for novel taxa
    analysis, given an input of simulated amplicon taxonomies (read_taxa)
    and fastas (simulated_reads_fp), the index (database) name, # of
    iterations to perform (cross-validated data subsets), the output dir
    (data_dir).
    read_taxa = list or file of taxonomies corresponding to simulated_reads_fp
    simulated_reads_fp = simulated amplicon reads (fasta format file)
    index = reference database name
    iterations = number of subsets to create
    data_dir = base output directory to contain simulated datasets
    '''
    # Remove non-branching taxa
    for level in range(6, 0, -1):
        # Trim taxonomy strings to level X
        expected_taxa = trim_taxonomy_strings(read_taxa, level)
        # sample unique representative taxa
        unique_taxa = unique_lines(expected_taxa, mode='n', field=1)
        # Remove non-branched taxa
        branched_taxa = branching_taxa(unique_taxa, field=level)

        # Count unique and braching taxa, just for fun
        print('{0} level {1} contains {2} unique and {3} branched taxa\
              '.format(index, level, len(unique_taxa), len(branched_taxa)))

    # Create QUERY / REF pairs
        # Create QUERY TAXONOMY as subsets of branched taxa lists
        basename = '{0}-L{1}'.format(index, level)
        # stratify at level-1, since we want to stratify the branches, not tips
        stratify_taxonomy_subsets(branched_taxa, iterations, data_dir,
                                  basename, level=level-1)

        # Create REF and TAXONOMY files paired to QUERY files:
        for iteration in range(0, iterations):
            db_iter_dir = join(data_dir, '{0}-iter{1}'.format(basename,
                                                              iteration))
            novel_query_taxonomy_fp = join(db_iter_dir,
                                                'query_taxa.tsv')
            novel_query_fp = join(db_iter_dir, 'query.fasta')
            novel_ref_fp = join(db_iter_dir, 'ref_seqs.fasta')
            novel_ref_taxonomy_fp = join(db_iter_dir, 'ref_taxa.tsv')

            # 1) Create REF TAXONOMY from list of taxonomies that
            #    DO NOT match QUERY taxonomies
            name_list = '^' + '$|^'.join(list(extract_taxa_names(\
                         novel_query_taxonomy_fp, slice(1, level+1)))) + '$'
            novel_ref_taxonomy = string_search(read_taxa, name_list,
                                             discard = True,
                                             field = slice(1, level+1))
            export_list_to_file(novel_ref_taxonomy, novel_ref_taxonomy_fp)

            # 2) Create REF: Filter ref database to contain only seqs that
            #    match non-matching taxonomy strings
            filter_sequences(simulated_reads_fp, novel_ref_fp,
                             novel_ref_taxonomy_fp, keep=True)

            # 3) Create QUERY: Filter ref database to contain only seqs
            #    that match QUERY TAXONOMY
            filter_sequences(simulated_reads_fp, novel_query_fp,
                             novel_query_taxonomy_fp, keep=True)


def generate_simulated_communities(read_taxa, simulated_reads_fp, index,
                                   iterations, data_dir):
    '''Generates simulated community files (fasta and taxonomy) as subsets of
    simulated amplicons/taxa for cross-validated taxonomy assignment. Selects
    duplicated taxa names, evenly allocates these among subsets as query taxa
    (test set), generates ref taxa (training set) that do not match query fasta
    IDs, and creates fasta files to match each of these sets.
    read_taxa = list or file of taxonomies corresponding to simulated_reads_fp
    simulated_reads_fp = simulated amplicon reads (fasta format file)
    index = reference database name
    iterations = number of subsets to create
    data_dir = base output directory to contain simulated datasets
    '''
    # Subset amplicons so that taxa are evenly distributed between train/test
    duplicated_taxa = unique_lines(read_taxa, mode='d', field=1)
    stratify_taxonomy_subsets(duplicated_taxa, iterations, data_dir, index,
                              level=1, delim='\t')
    # generate pairs of train/test fastas/taxonomies for each CV subset
    for iteration in range(0, iterations):
        db_iter_dir = join(data_dir, '{0}-iter{1}'.format(index, iteration))
        query_taxa_fp = join(db_iter_dir, 'query_taxa.tsv')
        query_fp = join(db_iter_dir, 'query.fasta')
        ref_fp = join(db_iter_dir, 'ref_seqs.fasta')
        ref_taxa_fp = join(db_iter_dir, 'ref_taxa.tsv')

        # 1) Create REF taxa that do not match query IDs
        ids = '^' + '$|^'.join(list(extract_rownames(query_taxa_fp))) + '$'
        ref_taxa = string_search(read_taxa, ids, discard=True,
                                 field=slice(0,1), delim='\t')
        export_list_to_file(ref_taxa, ref_taxa_fp)
        # 2) Create REF: seqs that match ref taxonomy
        filter_sequences(simulated_reads_fp, ref_fp, ref_taxa_fp, keep=True)
        # 3) Create QUERY: seqs that match QUERY TAXONOMY
        filter_sequences(simulated_reads_fp, query_fp, query_taxa_fp, keep=True)


def test_simulated_communities(dataframe, data_dir, iterations):
    '''confirm that test (query) taxa IDs are not in training (ref) set, but
    that all taxonomy strings are.
    '''
    simulated_dir = join(data_dir, 'simulated-community')
    for index, data in dataframe.iterrows():
        for iteration in range(0, iterations):
            db_iter_dir = join(simulated_dir, '{0}-iter{1}'.format(index,
                                                                   iteration))
            query_taxa = import_taxonomy_to_dict(join(db_iter_dir,
                                                           'query_taxa.tsv'))
            ref_taxa = import_taxonomy_to_dict(join(db_iter_dir,
                                                         'ref_taxa.tsv'))
            for key, value in query_taxa.items():
                if key in ref_taxa:
                    print('key duplicate: ', key)
                if value not in ref_taxa.values():
                    print('missing value: ', value)


def test_novel_taxa_datasets(dataframe, data_dir, iterations):
    '''confirm that test (query) taxa IDs and taxonomies are not in training
    (ref) set, but sister branch taxa are.
    '''
    novel_dir = join(data_dir, 'novel-taxa-simulations')
    for index, data in dataframe.iterrows():
        for level in range(6, 0, -1):
            for iteration in range(0, iterations):
                db_iter_dir = join(novel_dir, '{0}-L{1}-iter{2}'.format(index,
                                                                    level,
                                                                    iteration))
                query_taxa = import_taxonomy_to_dict(join(db_iter_dir,
                                                             'query_taxa.tsv'))
                ref_taxa = import_taxonomy_to_dict(join(db_iter_dir,
                                                             'ref_taxa.tsv'))
                taxa = [t.split(';')[level-1] for t in ref_taxa.values()]
                for key, value in query_taxa.items():
                    if key in ref_taxa:
                        print('key duplicate:', index, level, iteration, key)
                    if value in ref_taxa.values():
                        print('value duplicate:', index, level, iteration,
                              value)
                    if value.split(';')[level-1] not in taxa:
                        print('missing branch:', index, level, iteration,
                              value.split(';')[level-1])


def recall_novel_taxa_dirs(data_dir, databases, iterations,
                           ref_seqs='ref_seqs.fasta', ref_taxa='ref_taxa.tsv',
                           max_level=6, min_level=0, multilevel=True):
    '''Given the number of iterations and database names, create list of
    directory names, and dict of reference seqs and reference taxa.
    data_dir = base directory containing results directories
    databases = names of ref databases used to generate novel taxa datasets
    iterations = number of iterations set during novel taxa dataset generation
    ref_seqs = filepath of reference sequences used for assignment
    ref_taxa = filepath of reference taxonomies used for assignment
    max_level = top level INDEX in RANGE to recall
    min_level = bottom level INDEX in RANGE to recall
                e.g., max_level=6, min_level=0 generates 1,2,3,4,5,6
    multilevel = whether taxa assignments should be iterated over multiple
                 taxonomic levels (as with novel taxa). Set as False if taxa
                 assignment should not be performed at multiple levels, e.g.,
                 for simulated community analysis. Levels must still be set to
                 iterate across a single level, e.g., max_level=6, min_level=5
    '''
    dataset_reference_combinations = list()
    reference_dbs = dict()
    for database in databases:
        for level in range(max_level, min_level, -1):
            for iteration in range(0, iterations):
                if multilevel is True:
                    dataset_name = '{0}-L{1}-iter{2}'.format(database,
                                                             level,
                                                             iteration)
                else:
                    dataset_name = '{0}-iter{1}'.format(database, iteration)
                dataset_reference_combinations.append((dataset_name,
                                                       dataset_name))
                reference_dbs[dataset_name] = (join(data_dir, dataset_name,
                                                   ref_seqs),
                                               join(data_dir, dataset_name,
                                                   ref_taxa)
                                              )
    return dataset_reference_combinations, reference_dbs


def find_last_common_ancestor(taxon_a, taxon_b):
    '''Given two taxonomy strings (input as lists of taxa names separated by
    level), find the first level at which taxa mismatch.
    '''
    mismatch_level = 0
    for taxa_comparison in zip(taxon_a, taxon_b):
        if taxa_comparison[0].strip() == taxa_comparison[1].strip():
            mismatch_level += 1
        else:
            break
    return mismatch_level


def evaluate_novel_taxa_classification(obs_taxa, exp_taxa, level):
    '''Given an observed and actual taxonomy string corresponding to a "novel"
    taxon, score as match, overclassification, underclassification, or
    misclassification'''
    # if observed has same assignment depth as expected and top level matches,
    # ==match. len(exp_taxa) - 1 because exp_taxa is actual taxonomy string,
    # L-1 is the actual expected taxonomy string
    if len(obs_taxa) == len(exp_taxa) - 1 \
    and obs_taxa[level - 1].strip() == exp_taxa[level - 1].strip():
        result = 'match'
    # if deeper and assignemnt at L-1 is correct, count as overclassification
    elif len(obs_taxa) >= len(exp_taxa) \
    and obs_taxa[level - 1].strip() == exp_taxa[level - 1].strip():
        result = 'overclassification'
    # if shallower and top-level assign correct, count as underclassification
    elif len(obs_taxa) < len(exp_taxa) - 1 \
    and obs_taxa[len(obs_taxa)-1].strip() == exp_taxa[len(obs_taxa)-1].strip()\
    or obs_taxa[0] == 'Unclassified' or obs_taxa[0] == 'Unassigned':
        result = 'underclassification'
    # Otherwise, count as misclassification
    else:
        result = 'misclassification'
    return result


def evaluate_cross_validated_classification(obs_taxa, exp_taxa):
    '''Given an observed and actual taxonomy string corresponding to a cross-
    validated simulated community, score as match, overclassification,
    underclassification, or misclassification'''
    # if  observed = expected, match
    if len(obs_taxa) == len(exp_taxa)\
        and obs_taxa[len(obs_taxa)-1].strip() == exp_taxa[len(obs_taxa)-1].strip():
            result = 'match'
    # if shallower and top-level assign correct, count as underclassification
    elif len(obs_taxa) < len(exp_taxa) \
    and obs_taxa[len(obs_taxa)-1].strip() == \
    exp_taxa[len(obs_taxa)-1].strip()\
    or obs_taxa[0] == 'Unclassified' or obs_taxa[0] == 'Unassigned':
        result = 'underclassification'
    # Otherwise, count as misclassification
    else:
        result = 'misclassification'
    return result


def novel_taxa_classification_evaluation(results_dirs, expected_results_dir,
                                         summary_fp, test_type='novel-taxa'):
    '''Input glob of novel taxa results, receive a summary of accuracy results.
    results_dirs = list or glob of novel taxa observed results in format:
                    precomputed_results_dir/dataset_id/method_id/params_id/
    expected_results_dir = directory containing expected novel-taxa results in
                    format:
                    expected_results_dir/dataset_id/method_id/params_id/
    summary_fp = filepath to contain summary of results
    test_type = 'novel-taxa' or 'cross-validated'

    Returns results as df, in addition to printing summary_fp
    '''
    results = []

    for results_dir in results_dirs:
        fields = results_dir.split(sep)
        dataset_id, method_id, params_id = fields[-3], fields[-2], fields[-1]

        if test_type == 'novel-taxa':
            index = dataset_id.split('-L')[0]
            level = int(dataset_id.split('-')[2].lstrip('L').strip())
            iteration = dataset_id.split('iter')[1]
        elif test_type == 'cross-validated':
            index, iteration = dataset_id.split('-iter')
            level = 6

        obs_taxa_fp = join(results_dir, 'query_tax_assignments.txt')
        exp_taxa_fp = join(expected_results_dir, dataset_id, 'query_taxa.tsv')

        # Create empty list of levels at which first mismatch occurs
        mismatch_level_list = [0, 0, 0, 0, 0, 0, 0, 0]

        # import expected taxonomies to list
        expectations = import_taxonomy_to_dict(exp_taxa_fp)

        log = ['dataset\tlevel\titeration\tmethod\tparameters\tseq_id\
               \tobserved_taxonomy\texpected_taxonomy\tresult\tmismatch_level']

        # loop through observations, store results to counter
        record_counter = Counter()
        with open(obs_taxa_fp, 'r') as observations:
            for line in observations:
                if line.startswith("#"):
                    continue

                obs_id = line.split('\t')[0]
                obs_taxonomy = line.split('\t')[1]

                # access "expected taxonomy"
                obs_taxa = obs_taxonomy.split(';')
                exp_taxonomy = expectations[obs_id]
                exp_taxa = exp_taxonomy.split(';')

                # Find shallowest level of mismatch
                mismatch_level = find_last_common_ancestor(obs_taxa, exp_taxa)
                mismatch_level_list[mismatch_level] += 1

                # evaluate novel taxa classification
                if test_type == 'novel-taxa':
                    result = evaluate_novel_taxa_classification(obs_taxa,
                                                                exp_taxa,
                                                                level)

                elif test_type == 'cross-validated':
                    result = evaluate_cross_validated_classification(obs_taxa,
                                                                     exp_taxa)

                record_counter.update({'line_count': 1})
                record_counter.update({result: 1})
                log.append('\t'.join(map(str, [index, level, iteration,
                                               method_id, params_id, obs_id,
                                               obs_taxonomy,
                                               exp_taxonomy, result,
                                               mismatch_level])))

        # Create log file
        log_fp = join(results_dir, 'classification_accuracy_log.tsv')
        export_list_to_file(log, log_fp)

        # tally score ratios
        count = record_counter['line_count']
        try:
            match_ratio = record_counter['match'] / count
        except ZeroDivisionError:
            match_ratio = 0
        try:
            overclassification_ratio = record_counter['overclassification'] / count
        except ZeroDivisionError:
            overclassification_ratio = 0
        try:
            underclassification_ratio = \
                record_counter['underclassification'] / count
        except ZeroDivisionError:
            underclassification_ratio = 0
        try:
            misclassification_ratio = record_counter['misclassification'] / count
        except ZeroDivisionError:
            misclassification_ratio = 0

        results.append((index, level, iteration, method_id,
                        params_id, match_ratio,
                        overclassification_ratio, underclassification_ratio,
                        misclassification_ratio, mismatch_level_list))

    # send to dataframe, write to summary_fp
    result = pd.DataFrame(results, columns=["Dataset", "level", "iteration",
                                            "Method", "Parameters",
                                            "match_ratio",
                                            "overclassification_ratio",
                                            "underclassification_ratio",
                                            "misclassification_ratio",
                                            "mismatch_level_list"])
    result.to_csv(summary_fp)
    return result


def extract_per_level_accuracy(df, column='mismatch_level_list'):
    '''Generate new pandas dataframe, containing match ratios for taxonomic
    assignments at each taxonomic level. Extracts mismatch_level_list from a
    dataframe and splits this into separate df entries for plotting.

    df: dataframe
        pandas dataframe
    column: str
        column name containing mismatch_level_list or other list to be
        separated into multiple dataframe entries for plotting.

        mismatch_level_list reports mismatches at each level of taxonomic
        assignment (8 levels).

        Currently levels  are hardcoded, but could be adjusted
        below in lines:
            for level in range(1, 7):
    '''
    results = []

    for index, data in df.iterrows():
        # If using precomputed results, mismatch_level_list is imported as
        # string, hence must be converted back to list of integers.
        if isinstance(data[column], str):
            mismatch_list = list(map(int, data[column].strip('[]').split(',')))
        else:
            mismatch_list = data[column]
        line_count = sum(mismatch_list)
        for level in range(1, 7):
            cumulative_mismatches = sum(mismatch_list[0:level+1])
            if cumulative_mismatches < line_count:
                match_ratio = (line_count - cumulative_mismatches) / line_count
            else:
                match_ratio = 0
            results.append((data['Dataset'],
                            level,
                            data['iteration'],
                            data['Method'],
                            data['Parameters'],
                            match_ratio))

    result = pd.DataFrame(results, columns=["Dataset",
                                            "level",
                                            "iteration",
                                            "Method",
                                            "Parameters",
                                            "match_ratio"
                                            ])
    return result


def per_level_kruskal_wallis(df,
                             y_vars,
                             group_by,
                             dataset_col='Dataset',
                             level_name="level",
                             levelrange=range(1, 7),
                             alpha=0.05,
                             pval_correction='fdr_bh'):

    '''Test whether 2+ population medians are different.

    Due to the assumption that H has a chi square distribution, the number of
    samples in each group must not be too small. A typical rule is that each
    sample must have at least 5 measurements.

    df = pandas dataframe
    y_vars = LIST of variables (df column names) to test
    group_by = df variable to use for separating plot panels with FacetGrid
    dataset_col = df variable to use for separating individual datasets to test
    level_name = df variable name that specifies taxonomic level
    levelrange = range of taxonomic levels to test.
    alpha = level of alpha significance for test
    pval_correction = type of p-value correction to use
    '''
    dataset_list = []
    p_list = []
    for dataset in df[dataset_col].unique():
        data_subset = df[dataset_col] == dataset
        for var in y_vars:
            dataset_list.append((dataset, var))
            for level in levelrange:
                level_subset = df[level_name] == level

                # group data by groups
                group_list = []
                for group in df[group_by].unique():
                    group_data = df[group_by] == group
                    group_results = df[data_subset & level_subset &
                                       group_data][var]
                    group_list.append(group_results)

                # kruskal-wallis tests
                try:
                    h_stat, p_val = kruskal(*group_list, nan_policy='omit')
                # default to p=1.0 if all values = 0
                # this is not technically correct, from the standpoint of p-val
                # correction below makes p-vals very slightly less significant
                # than they should be
                except ValueError:
                    h_stat, p_val = ('na', 1)

                p_list.append(p_val)

    # correct p-values
    rej, pval_corr, alphas, alphab = multipletests(np.array(p_list),
                                                   alpha=alpha,
                                                   method=pval_correction)

    range_len = len([i for i in levelrange])
    results = [(dataset_list[i][0], dataset_list[i][1],
                *[pval_corr[i*range_len+n] for n in range(0, range_len)])
               for i in range(0, len(dataset_list))]
    result = pd.DataFrame(results, columns=["Dataset", "Variable",
                                            *[n for n in levelrange]])
    return result


def runtime_make_test_data(seqs_in, results_dir, sampling_depths):
    '''Repeatedly subsample a fasta sequence file at multiple sequence depths
    to generate query/test data for testing method runtimes.

    seqs_in: path
        fasta format reference sequences.
    results_dir: path
        Output directory.
    sampling_depths: list of integers
        Number of sequences to subsample from seqs.
    '''
    if not exists(results_dir):
        makedirs(results_dir)

    seqs = [seq for seq in io.read(seqs_in, format='fasta')]
    for depth in sampling_depths:
        subset = sample(seqs, depth)
        tmpfile = join(results_dir, str(depth)) + '.fna'
        with open(tmpfile, "w") as output_fasta:
            for s in subset:
                s.write(output_fasta, format='fasta')


def runtime_make_commands(input_dir, results_dir, methods,
                          ref_taxa, sampling_depths, num_iters=1,
                          subsample_ref=True):
    '''Generate list of commands to benchmark method runtimes.

    input_dir: path
        Input directory, containing query/ref sequences.
    results_dir: path
        Output directory.
    methods: dict
        Dictionary of method:parameters pairs in format:
            {'method' : (command-template, method-specific-parameters)}
    ref_taxa: path
        Taxonomy map for ref sequences in tab-separated format:
            seqID   ACGTGTAGTCGATGCTAGCTACG
    sampling_depths: list of integers
        Number of sequences to subsample from seqs.
    num_iters: int
        Number of iterations to perform.
    subsample_ref: bool
        If True (default), ref seqs are subsampled at depths defined in
        sampling_depths, and query seqs default to smallest depth. If false,
        query seqs are subsampled at these depths, and ref defaults to largest
        sampling depth.
    '''

    commands = []
    for iteration in range(num_iters):
        for method, template in methods.items():
            for depth in sampling_depths:
                # default: subsample ref seqs, query = smallest sample
                if subsample_ref is True:
                    q_depth = str(sampling_depths[0])
                    r_depth = str(depth)
                # or subsample query seqs, ref = largest sample
                else:
                    q_depth = str(depth)
                    r_depth = str(sampling_depths[-1])
                query = join(input_dir, q_depth) + '.fna'
                ref = join(input_dir, r_depth) + '.fna'
                command = (template[0].format(results_dir, query, ref,
                                              ref_taxa, method, template[1]),
                           method, q_depth, r_depth, iteration)
                commands.append(command)
    return commands


def clock_runtime(command, results_fp, force=True):
    '''Execute a command and record the runtime.

    command: str
        Command to be executed.
    results_fp: path
        Output file
    force: bool
        Overwrite results? If false, will append to any existing results
    '''
    if force is True:
        remove(results_fp)

    _command, method, q_frac, r_frac, iteration = command
    start = time()
    system(_command)
    end = time()
    results = [method, q_frac, r_frac, iteration, end - start]
    with open(results_fp, 'a') as timeout:
        timeout.write('\t'.join(map(str,results)) + '\n')<|MERGE_RESOLUTION|>--- conflicted
+++ resolved
@@ -34,7 +34,7 @@
                                          branching_taxa,
                                          stratify_taxonomy_subsets,
                                          extract_taxa_names)
-from scipy.stats import kruskal, linregress
+from scipy.stats import kruskal
 from statsmodels.sandbox.stats.multicomp import multipletests
 import numpy as np
 
@@ -42,12 +42,7 @@
 def gen_param_sweep(data_dir, results_dir, reference_dbs,
                     dataset_reference_combinations,
                     method_parameters_combinations,
-<<<<<<< HEAD
-                    output_name='rep_set_tax_assignments.txt'):
-=======
-                    command_template=None, infile='rep_set.fna',
                     output_name='rep_set_tax_assignments.txt', force=False):
->>>>>>> 0c047d0c
     '''Create list of commands from input dictionaries of method_parameter and
     dataset_reference_combinations
     '''
@@ -56,13 +51,13 @@
         reference_seqs, reference_tax = reference_dbs[reference]
         for method, parameters in method_parameters_combinations.items():
             parameter_ids = sorted(parameters.keys())
-            for parameter_combination in product(*[parameters[id_]\
+            for parameter_combination in product(*[parameters[id_]
                                                  for id_ in parameter_ids]):
                 parameter_comb_id = ':'.join(map(str, parameter_combination))
                 parameter_output_dir = join(results_dir, dataset, reference,
                                             method, parameter_comb_id)
-<<<<<<< HEAD
-                if not exists(join(parameter_output_dir, output_name)):
+                if not exists(join(parameter_output_dir, output_name)) \
+                        or force:
                     params = dict(zip(parameter_ids, parameter_combination))
                     yield (parameter_output_dir, input_dir, reference_seqs,
                            reference_tax, method, params)
@@ -75,14 +70,14 @@
                                      "{1} -o {0} -r {2} -t {3} -m {4} {5} "
                                      "--rdp_max_memory 16000",
                     infile='rep_set.fna',
-                    output_name='rep_set_tax_assignments.txt'):
+                    output_name='rep_set_tax_assignments.txt', force=False):
     '''Create list of commands from input dictionaries of method_parameter and
     dataset_reference_combinations
     '''
     sweep = gen_param_sweep(data_dir, results_dir, reference_dbs,
                             dataset_reference_combinations,
-                            method_parameters_combinations, in_file,
-                            output_name)
+                            method_parameters_combinations, infile,
+                            output_name, force)
     commands = []
     for assignment in sweep:
         (parameter_output_dir, input_dir, reference_seqs, reference_tax,
@@ -93,18 +88,6 @@
                                           reference_seqs, reference_tax,
                                           method, parameter_str)
         commands.append(command)
-=======
-                if not exists(join(parameter_output_dir, output_name))\
-                  or force is True:
-                    parameter_str = ' '.join(['--%s %s' % e for e in zip(\
-                                        parameter_ids, parameter_combination)])
-                    command = command_template.format(parameter_output_dir,
-                                                      query_seqs,
-                                                      reference_seqs,
-                                                      reference_tax, method,
-                                                      parameter_str)
-                    commands.append(command)
->>>>>>> 0c047d0c
     return commands
 
 
@@ -168,13 +151,13 @@
 
     clean_taxa = join(db_dir,
                       '{0}_clean.tsv'.format(basename(splitext(taxa_in)[0])))
-    clean_fasta = join(db_dir,
-                      '{0}_clean.fasta'.format(basename(splitext(seqs_in)[0])))
+    clean_fasta = join(db_dir, '{0}_clean.fasta'.format(
+        basename(splitext(seqs_in)[0])))
 
     # Remove empty taxa from ref taxonomy
     taxa = string_search(taxa_in, junk, discard=True)
     # Remove brackets (and other special characters causing problems)
-    clean_list = [line.translate(str.maketrans('', '', '[]()'))\
+    clean_list = [line.translate(str.maketrans('', '', '[]()'))
                   for line in taxa]
     export_list_to_file(clean_list, clean_taxa)
     # Remove corresponding seqs from ref fasta
@@ -187,8 +170,8 @@
     '''Align primer to target DNA using striped Smith-Waterman, return site'''
     # Increase gap extend penalty to avoid large gaps, short alignments
     # try:
-    aln, score, start_end_positions = local_pairwise_align_ssw(query_seq,
-                                        target_seq, gap_extend_penalty=10)
+    aln, score, start_end_positions = \
+        local_pairwise_align_ssw(query_seq, target_seq, gap_extend_penalty=10)
     # except IndexError:
     #    continue
     return start_end_positions
@@ -234,36 +217,36 @@
             makedirs(db_dir)
 
         # Clean taxonomy/sequences, to remove empty/ambiguous taxonomies
-        clean_fasta = join(db_dir, '{0}_clean.fasta'.format(basename(splitext(\
+        clean_fasta = join(db_dir, '{0}_clean.fasta'.format(basename(splitext(
                                              data['Reference file path'])[0])))
         if not exists(clean_fasta):
-            clean_taxa, clean_fasta = clean_database(data['Reference tax path'],
-                                                    data['Reference file path'],
-                                                    db_dir)
+            clean_taxa, clean_fasta = \
+                clean_database(data['Reference tax path'],
+                               data['Reference file path'], db_dir)
 
         # Trim reference sequences to amplicon target
         primer_pair = '{0}-{1}'.format(data['Fwd primer id'],
                                        data['Rev primer id'])
         base, ext = splitext(clean_fasta)
-        amplicons_fp = join(db_dir, '{0}_{1}{2}'.format(base, primer_pair, ext))
-        simulated_reads_fp = join(db_dir, '{0}_{1}_trim{2}{3}'.format(base,
-                                                               primer_pair,
-                                                               read_length,
-                                                               ext))
-
-        #amplicons_fp = join(db_dir, "simulated_amplicons.fna")
-        #simulated_reads_fp = join(db_dir, "simulated_reads.fna")
+        amplicons_fp = \
+            join(db_dir, '{0}_{1}{2}'.format(base, primer_pair, ext))
+        simulated_reads_fp = \
+            join(db_dir, '{0}_{1}_trim{2}{3}'.format(base, primer_pair,
+                                                     read_length, ext))
+
+        # amplicons_fp = join(db_dir, "simulated_amplicons.fna")
+        # simulated_reads_fp = join(db_dir, "simulated_reads.fna")
         if not exists(simulated_reads_fp):
             extract_amplicons(clean_fasta, amplicons_fp, simulated_reads_fp,
-                          DNA(data['Fwd primer']), DNA(data['Rev primer']),
-                          read_length, min_read_length=80)
+                              DNA(data['Fwd primer']), DNA(data['Rev primer']),
+                              read_length, min_read_length=80)
         else:
             print('simulated reads and amplicons exist: skipping extraction')
 
         # Filter taxonomy strings to match read sequences
-        valid_taxa = '^' + '$|^'.join(list(extract_fasta_ids(\
+        valid_taxa = '^' + '$|^'.join(list(extract_fasta_ids(
                                             simulated_reads_fp))) + '$'
-        read_taxa = string_search(clean_taxa, valid_taxa, discard = False,
+        read_taxa = string_search(clean_taxa, valid_taxa, discard=False,
                                   field=slice(0, 1), delim='\t')
 
         # Print sequence counts to see how many seqs were filtered
@@ -281,7 +264,7 @@
         # Generate simulated community query and reference seqs/taxa pairs
         simulated_dir = join(data_dir, 'simulated-community')
         generate_simulated_communities(read_taxa, simulated_reads_fp, index,
-                                     iterations, simulated_dir)
+                                       iterations, simulated_dir)
 
 
 def generate_novel_sequence_sets(read_taxa, simulated_reads_fp, index,
@@ -322,18 +305,18 @@
             db_iter_dir = join(data_dir, '{0}-iter{1}'.format(basename,
                                                               iteration))
             novel_query_taxonomy_fp = join(db_iter_dir,
-                                                'query_taxa.tsv')
+                                           'query_taxa.tsv')
             novel_query_fp = join(db_iter_dir, 'query.fasta')
             novel_ref_fp = join(db_iter_dir, 'ref_seqs.fasta')
             novel_ref_taxonomy_fp = join(db_iter_dir, 'ref_taxa.tsv')
 
             # 1) Create REF TAXONOMY from list of taxonomies that
             #    DO NOT match QUERY taxonomies
-            name_list = '^' + '$|^'.join(list(extract_taxa_names(\
+            name_list = '^' + '$|^'.join(list(extract_taxa_names(
                          novel_query_taxonomy_fp, slice(1, level+1)))) + '$'
             novel_ref_taxonomy = string_search(read_taxa, name_list,
-                                             discard = True,
-                                             field = slice(1, level+1))
+                                               discard=True,
+                                               field=slice(1, level+1))
             export_list_to_file(novel_ref_taxonomy, novel_ref_taxonomy_fp)
 
             # 2) Create REF: Filter ref database to contain only seqs that
@@ -375,12 +358,13 @@
         # 1) Create REF taxa that do not match query IDs
         ids = '^' + '$|^'.join(list(extract_rownames(query_taxa_fp))) + '$'
         ref_taxa = string_search(read_taxa, ids, discard=True,
-                                 field=slice(0,1), delim='\t')
+                                 field=slice(0, 1), delim='\t')
         export_list_to_file(ref_taxa, ref_taxa_fp)
         # 2) Create REF: seqs that match ref taxonomy
         filter_sequences(simulated_reads_fp, ref_fp, ref_taxa_fp, keep=True)
         # 3) Create QUERY: seqs that match QUERY TAXONOMY
-        filter_sequences(simulated_reads_fp, query_fp, query_taxa_fp, keep=True)
+        filter_sequences(simulated_reads_fp, query_fp, query_taxa_fp,
+                         keep=True)
 
 
 def test_simulated_communities(dataframe, data_dir, iterations):
@@ -393,9 +377,9 @@
             db_iter_dir = join(simulated_dir, '{0}-iter{1}'.format(index,
                                                                    iteration))
             query_taxa = import_taxonomy_to_dict(join(db_iter_dir,
-                                                           'query_taxa.tsv'))
+                                                      'query_taxa.tsv'))
             ref_taxa = import_taxonomy_to_dict(join(db_iter_dir,
-                                                         'ref_taxa.tsv'))
+                                                    'ref_taxa.tsv'))
             for key, value in query_taxa.items():
                 if key in ref_taxa:
                     print('key duplicate: ', key)
@@ -411,13 +395,13 @@
     for index, data in dataframe.iterrows():
         for level in range(6, 0, -1):
             for iteration in range(0, iterations):
-                db_iter_dir = join(novel_dir, '{0}-L{1}-iter{2}'.format(index,
-                                                                    level,
-                                                                    iteration))
+                db_iter_dir = \
+                    join(novel_dir,
+                         '{0}-L{1}-iter{2}'.format(index, level, iteration))
                 query_taxa = import_taxonomy_to_dict(join(db_iter_dir,
-                                                             'query_taxa.tsv'))
+                                                          'query_taxa.tsv'))
                 ref_taxa = import_taxonomy_to_dict(join(db_iter_dir,
-                                                             'ref_taxa.tsv'))
+                                                        'ref_taxa.tsv'))
                 taxa = [t.split(';')[level-1] for t in ref_taxa.values()]
                 for key, value in query_taxa.items():
                     if key in ref_taxa:
@@ -462,11 +446,9 @@
                     dataset_name = '{0}-iter{1}'.format(database, iteration)
                 dataset_reference_combinations.append((dataset_name,
                                                        dataset_name))
-                reference_dbs[dataset_name] = (join(data_dir, dataset_name,
-                                                   ref_seqs),
-                                               join(data_dir, dataset_name,
-                                                   ref_taxa)
-                                              )
+                reference_dbs[dataset_name] = \
+                    (join(data_dir, dataset_name, ref_seqs),
+                     join(data_dir, dataset_name, ref_taxa))
     return dataset_reference_combinations, reference_dbs
 
 
@@ -491,16 +473,17 @@
     # ==match. len(exp_taxa) - 1 because exp_taxa is actual taxonomy string,
     # L-1 is the actual expected taxonomy string
     if len(obs_taxa) == len(exp_taxa) - 1 \
-    and obs_taxa[level - 1].strip() == exp_taxa[level - 1].strip():
+            and obs_taxa[level - 1].strip() == exp_taxa[level - 1].strip():
         result = 'match'
     # if deeper and assignemnt at L-1 is correct, count as overclassification
     elif len(obs_taxa) >= len(exp_taxa) \
-    and obs_taxa[level - 1].strip() == exp_taxa[level - 1].strip():
+            and obs_taxa[level - 1].strip() == exp_taxa[level - 1].strip():
         result = 'overclassification'
     # if shallower and top-level assign correct, count as underclassification
     elif len(obs_taxa) < len(exp_taxa) - 1 \
-    and obs_taxa[len(obs_taxa)-1].strip() == exp_taxa[len(obs_taxa)-1].strip()\
-    or obs_taxa[0] == 'Unclassified' or obs_taxa[0] == 'Unassigned':
+            and (obs_taxa[len(obs_taxa)-1].strip() ==
+                 exp_taxa[len(obs_taxa)-1].strip()) \
+            or obs_taxa[0] == 'Unclassified' or obs_taxa[0] == 'Unassigned':
         result = 'underclassification'
     # Otherwise, count as misclassification
     else:
@@ -513,14 +496,14 @@
     validated simulated community, score as match, overclassification,
     underclassification, or misclassification'''
     # if  observed = expected, match
-    if len(obs_taxa) == len(exp_taxa)\
-        and obs_taxa[len(obs_taxa)-1].strip() == exp_taxa[len(obs_taxa)-1].strip():
+    if len(obs_taxa) == len(exp_taxa) and (obs_taxa[len(obs_taxa)-1].strip() ==
+                                           exp_taxa[len(obs_taxa)-1].strip()):
             result = 'match'
     # if shallower and top-level assign correct, count as underclassification
     elif len(obs_taxa) < len(exp_taxa) \
-    and obs_taxa[len(obs_taxa)-1].strip() == \
-    exp_taxa[len(obs_taxa)-1].strip()\
-    or obs_taxa[0] == 'Unclassified' or obs_taxa[0] == 'Unassigned':
+        and (obs_taxa[len(obs_taxa)-1].strip() ==
+             exp_taxa[len(obs_taxa)-1].strip()) \
+            or obs_taxa[0] == 'Unclassified' or obs_taxa[0] == 'Unassigned':
         result = 'underclassification'
     # Otherwise, count as misclassification
     else:
@@ -615,7 +598,8 @@
         except ZeroDivisionError:
             match_ratio = 0
         try:
-            overclassification_ratio = record_counter['overclassification'] / count
+            overclassification_ratio = \
+                record_counter['overclassification'] / count
         except ZeroDivisionError:
             overclassification_ratio = 0
         try:
@@ -624,7 +608,8 @@
         except ZeroDivisionError:
             underclassification_ratio = 0
         try:
-            misclassification_ratio = record_counter['misclassification'] / count
+            misclassification_ratio = \
+                record_counter['misclassification'] / count
         except ZeroDivisionError:
             misclassification_ratio = 0
 
@@ -745,7 +730,7 @@
                 # correction below makes p-vals very slightly less significant
                 # than they should be
                 except ValueError:
-                    h_stat, p_val = ('na', 1)
+                    h_stat, p_val = ('na', 1)  # noqa
 
                 p_list.append(p_val)
 
@@ -852,4 +837,4 @@
     end = time()
     results = [method, q_frac, r_frac, iteration, end - start]
     with open(results_fp, 'a') as timeout:
-        timeout.write('\t'.join(map(str,results)) + '\n')+        timeout.write('\t'.join(map(str, results)) + '\n')